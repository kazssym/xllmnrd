/*
 * Interface address lookups (implementation)
 * Copyright (C) 2013-2014 Kaz Nishimura
 *
 * This program is free software: you can redistribute it and/or modify it
 * under the terms of the GNU General Public License as published by the Free
 * Software Foundation, either version 3 of the License, or (at your option)
 * any later version.
 *
 * This program is distributed in the hope that it will be useful, but WITHOUT
 * ANY WARRANTY; without even the implied warranty of MERCHANTABILITY or
 * FITNESS FOR A PARTICULAR PURPOSE.  See the GNU General Public License for
 * more details.
 *
 * You should have received a copy of the GNU General Public License along
 * with this program.  If not, see <http://www.gnu.org/licenses/>.
 */

#if HAVE_CONFIG_H
#include <config.h>
#endif
<<<<<<< HEAD
#undef _GNU_SOURCE
// Workaround for undefined s6_addr32 in IN6_IS_ADDR_UNSPECIFIED.
=======
// Workaround for undefined s6_addr32 in IN6_ARE_ADDR_EQUAL.
>>>>>>> 6dbdfb7b
// TODO: Remove this workaround when we no longer need it.
#if __GNUC__
#define _GNU_SOURCE 1
#endif

#include "ifaddr.h"

#if HAVE_LINUX_RTNETLINK_H
#include <linux/rtnetlink.h>
#endif
#include <net/if.h> /* if_indextoname */
#include <netinet/in.h>
#include <sys/socket.h>
#include <pthread.h>
#include <syslog.h>
#include <unistd.h>
#include <signal.h>
#include <string.h>
#include <stdlib.h> /* abort */
#include <errno.h>
#include <stdbool.h>
#include <assert.h>

/**
 * Terminates the program abnormally if an error is detected.
 * @param err value to be checked for an error.
 * @param name display name of the operation.
 */
static inline void assume_no_error(int err, const char *restrict name) {
    if (err != 0) {
        syslog(LOG_CRIT, "ifaddr: Failed to %s: %s", name, strerror(err));
        abort();
    }
}

/**
 * Destroys a mutex assuming no error is detected.
 * @param mutex [in] mutex to be destroyed.
 */
static inline void destroy_mutex(pthread_mutex_t *mutex) {
    assume_no_error(pthread_mutex_destroy(mutex), "destroy a mutex");
}

/**
 * Locks a mutex assuming no error is detected.
 * @param mutex [inout] mutex to be locked.
 */
static inline void lock_mutex(pthread_mutex_t *mutex) {
    assume_no_error(pthread_mutex_lock(mutex), "lock a mutex");
}

/**
 * Unlocks a mutex assuming no error is detected.
 * @param mutex [inout] mutex to be unlocked.
 */
static inline void unlock_mutex(pthread_mutex_t *mutex) {
    assume_no_error(pthread_mutex_unlock(mutex), "unlock a mutex");
}

/**
 * Opens a RTNETLINK socket and binds to necessary groups.
 */
static inline int open_rtnetlink(int *restrict fd_out) {
    int fd = socket(AF_NETLINK, SOCK_RAW, NETLINK_ROUTE);
    int err = errno;
    if (fd >= 0) {
        struct sockaddr_nl addr = {
            .nl_family = AF_NETLINK,
            .nl_groups = RTMGRP_IPV4_IFADDR | RTMGRP_IPV6_IFADDR,
        };
        if (bind(fd, (struct sockaddr *) &addr, sizeof addr) == 0) {
            *fd_out = fd;
            return 0;
        }
        err = errno;
        close(fd);
    }
    return err;
}

/**
 * Interface record.
 */
struct ifaddr_interface {
    unsigned int index;
    size_t addr_v6_size;
    size_t addr_v4_size;
    struct in_addr *addr_v4;
    struct in6_addr addr;
};

/**
 * True if this module has been initialized.
 */
static bool initialized;

/**
 * Signal number that will be used to interrupt the worker thread.
 * If this value is zero, no signal will be used.
 */
static int interrupt_signo;

/**
 * File descriptor for the rtnetlink socket.
 */
static int rtnetlink_fd;

/**
 * Mutex for the interface table.
 */
static pthread_mutex_t if_mutex;

/**
 * Pointer to the interface change handler.
 */
static ifaddr_change_handler if_change_handler;

/**
 * Table of interfaces.
 */
static const size_t interfaces_capacity = 32;
static size_t interfaces_size;
static struct ifaddr_interface interfaces[32]; // TODO: Allocate dynamically.

/**
 * Mutex for refresh_not_in_progress.
 */
static pthread_mutex_t refresh_mutex;

/**
 * Condition variable for refresh_not_in_progress.
 */
static pthread_cond_t refresh_cond;

/**
 * Flag to indicates if a refresh operation is not in progress.
 * This flag MUST be accessed while 'refresh_mutex' is locked.
 */
static bool refresh_not_in_progress;

/**
 * True if the worker thread is started.
 */
static bool started;

/**
 * Identifier for the worker thread.
 */
static pthread_t worker_thread;

static volatile sig_atomic_t terminated;

/**
 * Adds an IPv4 address to an interface.
 * @param __index interface index.
 * @param __addr [in] IPv4 address to be added.
 */
static void ifaddr_add_addr_v4(unsigned int __index,
        const struct in_addr *__addr);

/**
 * Removes an IPv4 address from an interface.
 * @param __index interface index.
 * @param __addr [in] IPv4 address to be removed.
 */
static void ifaddr_remove_addr_v4(unsigned int __index,
        const struct in_addr *__addr);

/**
 * Adds an IPv6 address to an interface.
 * @param __index interface index.
 * @param __addr [in] IPv6 address to be added.
 */
static void ifaddr_add_addr_v6(unsigned int __index,
        const struct in6_addr *__addr);

/**
 * Removes an IPv6 address from an interface.
 * @param __index interface index.
 * @param __addr [in] IPv6 address to be removed.
 */
static void ifaddr_remove_addr_v6(unsigned int __index,
        const struct in6_addr *__addr);

/*
 * Declarations for static functions.
 */

static void *ifaddr_run(void *__data);

/**
 * Decodes netlink messages.
 * @param __nlmsg pointer to the first netlink message
 * @param __size total size of the netlink messages
 */
static void ifaddr_decode_nlmsg(const struct nlmsghdr *__nlmsg, size_t __len);

/**
 * Handles a rtnetlink message of type 'struct ifaddrmsg'.
 * @param __nlmsg pointer to the netlink message
 */
static void ifaddr_handle_ifaddrmsg(const struct nlmsghdr *__nlmsg);

/**
 * Handles a sequence of RTNETLINK attributes for an IPv4 ifaddrmsg.
 * @param __nlmsg_type message type, either RTM_NEWADDR or RTM_DELADDR.
 * @param __index interface index.
 * @param __rta [in] first RTNETLINK attribute.
 * @param __rta_size total size of all the RTNETLINK attributes.
 */
static void ifaddr_v4_handle_rtattrs(unsigned int __nlmsg_type,
        unsigned int __index, const struct rtattr *__rta, size_t __rta_size);

/**
 * Handles a sequence of RTNETLINK attributes for an IPv6 ifaddrmsg.
 * @param __nlmsg_type message type, either RTM_NEWADDR or RTM_DELADDR.
 * @param __index interface index.
 * @param __rta [in] first RTNETLINK attribute.
 * @param __rta_size total size of all the RTNETLINK attributes.
 */
static void ifaddr_v6_handle_rtattrs(unsigned int __nlmsg_type,
        unsigned int __index, const struct rtattr *__rta, size_t __rta_size);

/*
 * Definitions for in-line functions.
 */

/**
 * Returns non-zero if this module has been initialized.
 */
static inline int ifaddr_initialized(void) {
    return initialized;
}

/**
 * Returns true if the worker thread is started.
 * The return value is valid only if this module is initialized.
 * @return non-zero if the worker thread is started, or zero if not.
 */
static inline int ifaddr_started(void) {
    return started;
}
/**
 * Finds an interface.
 * @param index interface index.
 * @return pointer to the matching interface record, or the end of the
 * interfaces if nothing found.
 */
static inline struct ifaddr_interface *ifaddr_find_interface(
        unsigned int index) {
    struct ifaddr_interface *i = interfaces;
    while (i != interfaces + interfaces_size && i->index != index) {
        ++i;
    }
    return i;
}

/**
 * Tests if an interface has no address.
 * This function MUST be called while 'if_mutex' is locked.
 * @param i [in] interface record to be tested.
 * @return true if the interface has no address.
 */
static inline int ifaddr_interface_is_free(const struct ifaddr_interface *i) {
    return i->addr_v6_size == 0 && i->addr_v4_size == 0;
}

/**
 * Erases an interface.
 * This function MUST be called while 'if_mutex' is locked.
 * @param i [in] interface record to be erased.
 */
static inline void ifaddr_erase_interface(struct ifaddr_interface *i) {
    free(i->addr_v4);

    struct ifaddr_interface *j = i++;
    while (i != interfaces + interfaces_size) {
        *j++ = *i++;
    }
    --interfaces_size;

    // Clears the pointer that is no longer used though it is unnecessary.
    interfaces[interfaces_size].addr_v4 = NULL;
}

/**
 * Waits for the running refresh operation to complete.
 */
static inline void ifaddr_wait_for_refresh_completion(void) {
    lock_mutex(&refresh_mutex);

    while (!refresh_not_in_progress) {
        assume_no_error(pthread_cond_wait(&refresh_cond, &refresh_mutex),
                "wait for a condition");
    }

    unlock_mutex(&refresh_mutex);
}

static inline void ifaddr_complete_refresh(void) {
    lock_mutex(&refresh_mutex);

    refresh_not_in_progress = true;
    assume_no_error(pthread_cond_broadcast(&refresh_cond),
            "broadcast a condition");

    unlock_mutex(&refresh_mutex);
}

/*
 * Definitions for out-of-line functions.
 */

int ifaddr_initialize(int sig) {
    if (ifaddr_initialized()) {
        return EBUSY;
    }
    interrupt_signo = sig;
    if_change_handler = NULL;
    interfaces_size = 0;
    started = false;
    refresh_not_in_progress = true;

    int err = open_rtnetlink(&rtnetlink_fd);
    if (err == 0) {
        err = pthread_mutex_init(&if_mutex, NULL);
        if (err == 0) {
            err = pthread_mutex_init(&refresh_mutex, 0);
            if (err == 0) {
                err = pthread_cond_init(&refresh_cond, 0);
                if (err == 0) {
                    initialized = true;
                    return 0;
                }
                assume_no_error(pthread_cond_destroy(&refresh_cond),
                        "destroy a conditon");
            }
            destroy_mutex(&refresh_mutex);
        }
        destroy_mutex(&if_mutex);

        if (close(rtnetlink_fd) != 0) {
            syslog(LOG_ERR, "ifaddr: Failed to close a socket: %s",
                    strerror(errno));
        }
    }
    return err;
}

void ifaddr_finalize(void) {
    if (ifaddr_initialized()) {
        initialized = false;

        if (ifaddr_started()) {
            terminated = true;

            if (interrupt_signo != 0) {
                pthread_kill(worker_thread, interrupt_signo);
                // TODO: Check for an error.
            }
            pthread_join(worker_thread, NULL); // TODO: Check for an error.
        }

        assume_no_error(pthread_cond_destroy(&refresh_cond),
                "destroy a condition");
        destroy_mutex(&refresh_mutex);
        destroy_mutex(&if_mutex);

        if (close(rtnetlink_fd) != 0) {
            syslog(LOG_ERR, "ifaddr: Failed to close a socket: %s",
                    strerror(errno));
        }
    }
}

int ifaddr_set_change_handler(ifaddr_change_handler handler,
        ifaddr_change_handler *old_handler_out) {
    if (!ifaddr_initialized()) {
        return ENXIO;
    }

    lock_mutex(&if_mutex);

    if (old_handler_out) {
        *old_handler_out = if_change_handler;
    }
    if_change_handler = handler;

    unlock_mutex(&if_mutex);

    return 0;
}

void ifaddr_add_addr_v4(unsigned int index,
        const struct in_addr *restrict addr) {
    lock_mutex(&if_mutex);

    struct ifaddr_interface *i = ifaddr_find_interface(index);
    if (i == interfaces + interfaces_size) {
        if (interfaces_size == interfaces_capacity) {
            abort(); // TODO: Think later.
        }
        *i = (struct ifaddr_interface) {
            .index = index,
        };
        ++interfaces_size;
    }

    struct in_addr *j = i->addr_v4;
    while (j != i->addr_v4 + i->addr_v4_size && j->s_addr != addr->s_addr) {
        ++j;
    }
    // Appends the address if not found
    if (j == i->addr_v4 + i->addr_v4_size) {
        struct in_addr *addr_v4 = NULL;
        // Avoids potential overflow in size calculation.
        if (i->addr_v4_size + 1 <= SIZE_MAX / sizeof (struct in_addr)) {
            addr_v4 = (struct in_addr *) realloc(i->addr_v4,
                    (i->addr_v4_size + 1) * sizeof (struct in_addr));
        }
        if (addr_v4) {
            addr_v4[i->addr_v4_size] = *addr;
            i->addr_v4 = addr_v4;
            i->addr_v4_size += 1;

            char ifname[IF_NAMESIZE];
            if_indextoname(index, ifname);
            syslog(LOG_DEBUG, "ifaddr: Added an IPv4 address on %s [%zu]",
                    ifname, i->addr_v4_size);
        } else {
            syslog(LOG_ERR, "ifaddr: Failed to reallocate an array");
        }
    }

    unlock_mutex(&if_mutex);
}

void ifaddr_remove_addr_v4(unsigned int index,
        const struct in_addr *restrict addr) {
    lock_mutex(&if_mutex);

    struct ifaddr_interface *i = ifaddr_find_interface(index);
    if (i != interfaces + interfaces_size) {
        struct in_addr *j = i->addr_v4;
        while (j != i->addr_v4 + i->addr_v4_size &&
                j->s_addr != addr->s_addr) {
            ++j;
        }
        // Erases the address if found.
        if (j != i->addr_v4 + i->addr_v4_size) {
            struct in_addr *k = j++;
            while (j != i->addr_v4 + i->addr_v4_size) {
                *k++ = *j++;
            }
            i->addr_v4_size -= 1;

            char ifname[IF_NAMESIZE];
            if_indextoname(index, ifname);
            syslog(LOG_DEBUG, "ifaddr: Removed an IPv4 address on %s [%zu]",
                    ifname, i->addr_v4_size);

            if (ifaddr_interface_is_free(i)) {
                ifaddr_erase_interface(i);
            }
        }
    }

    unlock_mutex(&if_mutex);
}

void ifaddr_add_addr_v6(unsigned int index,
        const struct in6_addr *restrict addr) {
    lock_mutex(&if_mutex);

    struct ifaddr_interface *i = ifaddr_find_interface(index);
    if (i == interfaces + interfaces_size) {
        if (interfaces_size == interfaces_capacity) {
            abort(); // TODO: Think later.
        }
        *i = (struct ifaddr_interface) {
            .index = index,
        };
        ++interfaces_size;
    }

    if (i->addr_v6_size == 0) {
        if (i->addr_v6_size == 0 && if_change_handler) {
            struct ifaddr_change change = {
                .type = IFADDR_ADDED,
                .ifindex = index,
            };
            (*if_change_handler)(&change);
        }

        i->addr = *addr;
        i->addr_v6_size += 1;
    }

    unlock_mutex(&if_mutex);
}

void ifaddr_remove_addr_v6(unsigned int index,
        const struct in6_addr *restrict addr) {
    lock_mutex(&if_mutex);

    struct ifaddr_interface *i = ifaddr_find_interface(index);
    if (i != interfaces + interfaces_size) {
        if (i->addr_v6_size == 1 && IN6_ARE_ADDR_EQUAL(&(i->addr), addr)) {
            i->addr_v6_size -= 1;

            if (i->addr_v6_size == 0 && if_change_handler) {
                struct ifaddr_change change = {
                    .type = IFADDR_REMOVED,
                    .ifindex = index,
                };
                (*if_change_handler)(&change);
            }

            if (ifaddr_interface_is_free(i)) {
                ifaddr_erase_interface(i);
            }
        }
    }

    unlock_mutex(&if_mutex);
}

int ifaddr_start(void) {
    if (!ifaddr_initialized()) {
        return ENXIO;
    }

    int err = 0;
    if (!ifaddr_started()) {
        terminated = false;

        sigset_t set, oset;
        sigfillset(&set);
        if (interrupt_signo != 0) {
            sigdelset(&set, interrupt_signo);
        }

        err = pthread_sigmask(SIG_SETMASK, &set, &oset);
        if (err == 0) {
            err = pthread_create(&worker_thread, 0, &ifaddr_run, 0);
            // Restores the signal mask before proceeding.
            assume_no_error(pthread_sigmask(SIG_SETMASK, &oset, 0),
                    "restore the signal mask");

            if (err == 0) {
                started = true;
                return ifaddr_refresh();
            }
        }
    }
    return err;
}

/**
 * Runs the worker in a loop.
 * @param data
 * @return the value of data
 */
void *ifaddr_run(void *data) {
    while (!terminated) {
        // Gets the required buffer size.
        ssize_t recv_size = recv(rtnetlink_fd, NULL, 0, MSG_PEEK | MSG_TRUNC);
        if (recv_size < 0) {
            if (errno != EINTR) {
                syslog(LOG_ERR, "Failed to recv from rtnetlink: %s",
                        strerror(errno));
                return data;
            }
        } else {
            unsigned char buf[recv_size];
            ssize_t recv_len = recv(rtnetlink_fd, buf, recv_size, 0);
            if (recv_len >= 0) {
                const struct nlmsghdr *nlmsg = (struct nlmsghdr *) buf;
                assert(recv_len == recv_size);
                ifaddr_decode_nlmsg(nlmsg, recv_len);
            } else if (errno != EINTR) {
                syslog(LOG_ERR, "Failed to recv from rtnetlink: %s",
                        strerror(errno));
                return data;
            }
        }
    }
    return data;
}

void ifaddr_decode_nlmsg(const struct nlmsghdr *nlmsg, size_t len) {
    while (NLMSG_OK(nlmsg, len)) {
        bool done = false;

        switch (nlmsg->nlmsg_type) {
        case NLMSG_NOOP:
            syslog(LOG_INFO, "Got NLMSG_NOOP");
            break;
        case NLMSG_ERROR:
        {
            struct nlmsgerr *err = NLMSG_DATA(nlmsg);
            if (nlmsg->nlmsg_len >= NLMSG_LENGTH(sizeof *err)) {
                syslog(LOG_ERR, "Got rtnetlink error: %s",
                        strerror(-(err->error)));
            }
            break;
        }
        case NLMSG_DONE:
            ifaddr_complete_refresh();
            done = true;
            break;
        case RTM_NEWADDR:
        case RTM_DELADDR:
            ifaddr_handle_ifaddrmsg(nlmsg);
            break;
        default:
            syslog(LOG_DEBUG, "Unknown netlink message type: %u",
                    (unsigned int) nlmsg->nlmsg_type);
            break;
        }

        if ((nlmsg->nlmsg_flags & NLM_F_MULTI) == 0 || done) {
            // There are no more messages.
            break;
        }
        nlmsg = NLMSG_NEXT(nlmsg, len);
    }
}

void ifaddr_handle_ifaddrmsg(const struct nlmsghdr *const nlmsg) {
    // We use 'NLMSG_SPACE' instead of 'NLMSG_LENGTH' since the payload must
    // be aligned.
    const size_t rta_offset = NLMSG_SPACE(sizeof (struct ifaddrmsg));
    if (nlmsg->nlmsg_len >= rta_offset) {
        const struct ifaddrmsg *ifa = (const struct ifaddrmsg *)
                NLMSG_DATA(nlmsg);
        // Handles link-local or wider interfaces only.
        if (ifa->ifa_scope <= RT_SCOPE_LINK) {
            const struct rtattr *rta = (const struct rtattr *)
                    ((const char *) nlmsg + rta_offset);
            size_t rta_len = nlmsg->nlmsg_len - rta_offset;

            switch (ifa->ifa_family) {
                char ifname[IF_NAMESIZE];

            case AF_INET:
                ifaddr_v4_handle_rtattrs(nlmsg->nlmsg_type, ifa->ifa_index,
                        rta, rta_len);
                break;

            case AF_INET6:
                ifaddr_v6_handle_rtattrs(nlmsg->nlmsg_type, ifa->ifa_index,
                        rta, rta_len);
                break;

            default:
                if_indextoname(ifa->ifa_index, ifname);
                syslog(LOG_INFO, "Ignored unknown address family %u on %s",
                        (unsigned int) ifa->ifa_family, ifname);
                break;
            }
        }
    }
}

void ifaddr_v4_handle_rtattrs(unsigned int nlmsg_type, unsigned int index,
        const struct rtattr *restrict rta, size_t rta_size) {
    assert(nlmsg_type == RTM_NEWADDR || nlmsg_type == RTM_DELADDR);

    while (RTA_OK(rta, rta_size)) {
        if (rta->rta_type == IFA_ADDRESS &&
                rta->rta_len >= RTA_LENGTH(sizeof (struct in_addr))) {
            const struct in_addr *addr = (const struct in_addr *)
                    RTA_DATA(rta);
            switch (nlmsg_type) {
            case RTM_NEWADDR:
                ifaddr_add_addr_v4(index, addr);
                break;

            case RTM_DELADDR:
                ifaddr_remove_addr_v4(index, addr);
                break;
            }
        }

        rta = RTA_NEXT(rta, rta_size);
    }
}

void ifaddr_v6_handle_rtattrs(unsigned int nlmsg_type, unsigned int index,
        const struct rtattr *restrict rta, size_t rta_size) {
    while (RTA_OK(rta, rta_size)) {
        if (rta->rta_type == IFA_ADDRESS &&
                rta->rta_len >= RTA_LENGTH(sizeof (struct in6_addr))) {
            const struct in6_addr *addr =
                    (const struct in6_addr *) RTA_DATA(rta);
            // TODO: Add support for global addresses.
            if (IN6_IS_ADDR_LINKLOCAL(addr)) {
                switch (nlmsg_type) {
                case RTM_NEWADDR:
                    ifaddr_add_addr_v6(index, addr);
                    break;

                case RTM_DELADDR:
                    ifaddr_remove_addr_v6(index, addr);
                    break;
                }
            }
        }

        rta = RTA_NEXT(rta, rta_size);
    }
}

int ifaddr_refresh(void) {
    if (!ifaddr_initialized() || !ifaddr_started()) {
        return ENXIO;
    }

    lock_mutex(&refresh_mutex);

    int err = 0;
    if (refresh_not_in_progress) {
        lock_mutex(&if_mutex);
        // TODO: Call the change handler for each interface.
        interfaces_size = 0;
        unlock_mutex(&if_mutex);

        unsigned char buf[NLMSG_LENGTH(sizeof (struct ifaddrmsg))];
        struct nlmsghdr *nlmsg = (struct nlmsghdr *) buf;
        *nlmsg = (struct nlmsghdr) {
            .nlmsg_len = NLMSG_LENGTH(sizeof (struct ifaddrmsg)),
            .nlmsg_type = RTM_GETADDR,
            .nlmsg_flags = NLM_F_REQUEST | NLM_F_ROOT,
        };

        struct ifaddrmsg *ifa = (struct ifaddrmsg *) NLMSG_DATA(nlmsg);
        *ifa = (struct ifaddrmsg) {
            .ifa_family = AF_UNSPEC,
        };

        ssize_t send_len = send(rtnetlink_fd, nlmsg, nlmsg->nlmsg_len, 0);
        if (send_len < 0) {
            err = errno;
        } else if ((size_t) send_len != nlmsg->nlmsg_len) {
            syslog(LOG_CRIT, "ifaddr: Truncated request");
            abort();
        }
    }

    if (err == 0) {
        refresh_not_in_progress = false;
    }

    unlock_mutex(&refresh_mutex);

    return err;
}

int ifaddr_lookup(unsigned int ifindex, struct in6_addr *restrict addr_out) {
    if (!ifaddr_initialized() || !ifaddr_started()) {
        return ENXIO;
    }

    ifaddr_wait_for_refresh_completion();

    lock_mutex(&if_mutex);

    int err = 0;
    const struct ifaddr_interface *i = ifaddr_find_interface(ifindex);
    if (i != interfaces + interfaces_size && i->addr_v6_size == 1) {
        if (addr_out) {
            *addr_out = i->addr;
        }
    } else {
        err = ENODEV;
    }

    unlock_mutex(&if_mutex);

    return err;
}<|MERGE_RESOLUTION|>--- conflicted
+++ resolved
@@ -19,12 +19,8 @@
 #if HAVE_CONFIG_H
 #include <config.h>
 #endif
-<<<<<<< HEAD
 #undef _GNU_SOURCE
-// Workaround for undefined s6_addr32 in IN6_IS_ADDR_UNSPECIFIED.
-=======
 // Workaround for undefined s6_addr32 in IN6_ARE_ADDR_EQUAL.
->>>>>>> 6dbdfb7b
 // TODO: Remove this workaround when we no longer need it.
 #if __GNUC__
 #define _GNU_SOURCE 1

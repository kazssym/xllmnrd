## Process this file with automake to produce a Makefile.in.

AM_CPPFLAGS = -I$(top_builddir)/libgnu -I$(top_srcdir)/libgnu \
-DLOCALEDIR=\"$(localedir)\"

LDADD = ../libgnu/libgnu.a

sbin_PROGRAMS = xllmnrd
noinst_LIBRARIES = libxllmnrd.a
man_MANS = xllmnrd.8

<<<<<<< HEAD
xllmnrd_LDADD = libxllmnrd.a $(LDADD)
xllmnrd_SOURCES = main.c
=======
xllmnrd_SOURCES = main.c responder.c llmnr.c ifaddr.c ifaddr_deps.c
>>>>>>> 83a1b9d3

libxllmnrd_a_SOURCES = responder.c llmnr.c ifaddr.c

noinst_HEADERS = responder.h llmnr.h llmnr_packet.h ascii.h ifaddr.h
EXTRA_DIST = xllmnrd.8.in

CLEANFILES = xllmnrd.8

xllmnrd.8: $(srcdir)/xllmnrd.8.in Makefile
	@rm -f $@-t $@
	sed -e 's,[@]PACKAGE_NAME[@],$(PACKAGE_NAME),g' \
	  -e 's,[@]PACKAGE_VERSION[@],$(PACKAGE_VERSION),g' \
	  -e 's,[@]PACKAGE_STRING[@],$(PACKAGE_STRING),g' \
	  < $(srcdir)/xllmnrd.8.in > $@-t
	mv -f $@-t $@<|MERGE_RESOLUTION|>--- conflicted
+++ resolved
@@ -9,14 +9,10 @@
 noinst_LIBRARIES = libxllmnrd.a
 man_MANS = xllmnrd.8
 
-<<<<<<< HEAD
 xllmnrd_LDADD = libxllmnrd.a $(LDADD)
 xllmnrd_SOURCES = main.c
-=======
-xllmnrd_SOURCES = main.c responder.c llmnr.c ifaddr.c ifaddr_deps.c
->>>>>>> 83a1b9d3
 
-libxllmnrd_a_SOURCES = responder.c llmnr.c ifaddr.c
+libxllmnrd_a_SOURCES = responder.c llmnr.c ifaddr.c ifaddr_deps.c
 
 noinst_HEADERS = responder.h llmnr.h llmnr_packet.h ascii.h ifaddr.h
 EXTRA_DIST = xllmnrd.8.in

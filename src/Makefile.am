--- conflicted
+++ resolved
@@ -9,32 +9,17 @@
 sbin_PROGRAMS = xllmnrd
 man_MANS = xllmnrd.8
 
-<<<<<<< HEAD
 check_PROGRAMS = ifaddr.test
 check_SCRIPTS = run
 
-xllmnrd_SOURCES = main.c responder.c llmnr.c
+noinst_HEADERS = responder.h llmnr.h llmnr_packet.h
+
+xllmnrd_SOURCES = main.cpp responder.cpp llmnr.c
 xllmnrd_LDADD = ../libxllmnrd/libxllmnrd.a ../libgnu/libgnu.a
-=======
-noinst_LIBRARIES = libxllmnrd.a
-noinst_HEADERS = ascii.h llmnr_packet.h llmnr.h posix.h ifaddr.h responder.h
-
-check_PROGRAMS = ifaddr.test
-check_SCRIPTS = run
-
-xllmnrd_SOURCES = main.cpp
-xllmnrd_LDADD = libxllmnrd.a ../libgnu/libgnu.a
-
-libxllmnrd_a_SOURCES = llmnr.c posix.cpp ifaddr.cpp responder.cpp
->>>>>>> 274993ba
 
 ifaddr_test_SOURCES = testmain.cpp testifaddr.cpp
 ifaddr_test_LDADD = $(xllmnrd_LDADD) $(CPPUNIT_LIBS)
 
-<<<<<<< HEAD
-noinst_HEADERS = responder.h llmnr.h llmnr_packet.h
-=======
->>>>>>> 274993ba
 EXTRA_DIST = xllmnrd.8.in run.sh
 
 TESTS = $(check_PROGRAMS)

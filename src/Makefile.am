--- conflicted
+++ resolved
@@ -23,12 +23,7 @@
 ifaddr_test_SOURCES = testmain.cpp testifaddr.cpp
 ifaddr_test_LDADD = $(xllmnrd_LDADD) $(CPPUNIT_LIBS)
 
-<<<<<<< HEAD
-EXTRA_DIST = xllmnrd.8.in
-=======
-noinst_HEADERS = responder.h llmnr.h llmnr_packet.h ascii.h ifaddr.h
 EXTRA_DIST = xllmnrd.8.in run.sh
->>>>>>> ebb287c8
 
 TESTS = $(check_PROGRAMS)
 TEST_LOG_COMPILER = ./run

/*
 * LLMNR responder (implementation)
 * Copyright (C) 2013 Kaz Nishimura
 *
 * This program is free software: you can redistribute it and/or modify it
 * under the terms of the GNU General Public License as published by the Free
 * Software Foundation, either version 3 of the License, or (at your option)
 * any later version.
 *
 * This program is distributed in the hope that it will be useful, but WITHOUT
 * ANY WARRANTY; without even the implied warranty of MERCHANTABILITY or
 * FITNESS FOR A PARTICULAR PURPOSE.  See the GNU General Public License for
 * more details.
 *
 * You should have received a copy of the GNU General Public License along
 * with this program.  If not, see <http://www.gnu.org/licenses/>.
 */

#if HAVE_CONFIG_H
#include <config.h>
#endif
#ifndef _GNU_SOURCE
#define _GNU_SOURCE 1
<<<<<<< HEAD
// We MUST define this for OS X to enable IPv6 if _POSIX_C_SOURCE is defined.
#define _DARWIN_C_SOURCE 1
=======
#endif
>>>>>>> 27dc53dc

#include "responder.h"

#include "ifaddr.h"
#include "ascii.h"
#include "llmnr_packet.h"
#include "llmnr.h"
#include <net/if.h> /* if_indextoname */
#include <arpa/inet.h> /* inet_ntop */
#include <netinet/in.h>
#include <sys/socket.h>
#include <syslog.h>
#include <unistd.h>
#include <signal.h>
#include <string.h>
#include <stdlib.h>
#include <errno.h>
#include <inttypes.h>
#include <stdbool.h>
#include <assert.h>

/**
 * Sets socket options for an IPv6 UDP responder socket.
 * @param fd file descriptor of a socket.
 * @return 0 on success, or non-zero error number.
 */
static inline int set_udp_options(int fd) {
    // We are not interested in IPv4 packets.
    static const int v6only = true;
    // We want the interface index for each received datagram.
    static const int recvpktinfo = true;
    // The unicast hop limit SHOULD be 1.
    static const int unicast_hops = 1;

    if (setsockopt(fd, IPPROTO_IPV6, IPV6_V6ONLY, &v6only,
            sizeof (int)) != 0) {
        return errno;
    }
    if (setsockopt(fd, IPPROTO_IPV6, IPV6_RECVPKTINFO, &recvpktinfo,
            sizeof (int)) != 0) {
        return errno;
    }
    if (setsockopt(fd, IPPROTO_IPV6, IPV6_UNICAST_HOPS, &unicast_hops,
            sizeof (int)) != 0) {
        syslog(LOG_WARNING,
                "Could not set IPV6_UNICAST_HOPS to %d: %s",
                unicast_hops, strerror(errno));
    }

    return 0;
}

/**
 * Opens an IPv6 UDP responder socket.
 * @param port port number in the network byte order.
 * @param fd_out [out] pointer to a file descriptor.
 * @return 0 on success, or non-zero error number.
 */
static inline int open_udp(in_port_t port, int *fd_out) {
    int fd = socket(AF_INET6, SOCK_DGRAM, IPPROTO_UDP);
    int err = errno;
    if (fd >= 0) {
        err = set_udp_options(fd);
        if (err == 0) {
            const struct sockaddr_in6 addr = {
                .sin6_family = AF_INET6,
                .sin6_port = port,
                .sin6_flowinfo = 0,
                .sin6_addr = in6addr_any,
                .sin6_scope_id = 0,
            };
            if (bind(fd, (const struct sockaddr *) &addr,
                    sizeof (struct sockaddr_in6)) == 0) {
                *fd_out = fd;
                return 0;
            }
            err = errno;
        }
        close(fd);
    }
    return err;
}

/*
 * Logs a discarded packet with the sender address.
 */
static inline void log_discarded(const char *restrict message,
        const struct sockaddr_in6 *restrict sender) {
    if (sender && sender->sin6_family == AF_INET6) {
        char addrstr[INET6_ADDRSTRLEN];
        inet_ntop(AF_INET6, &sender->sin6_addr, addrstr,
                INET6_ADDRSTRLEN);
        syslog(LOG_INFO,
                "%s from %s%%%" PRIu32 " (discarded)", message, addrstr,
                sender->sin6_scope_id);
    } else {
        syslog(LOG_INFO, "%s (discarded)", message);
    }
}

/*
 * Implementation of the LLMNR responder object.
 */

/**
 * True if this module is initialized.
 */
static bool initialized;

/**
 * File descriptor of the UDP socket.
 * This value is valid only if this module is initialized.
 */
static int udp_fd;

/**
 * Host name in the DNS name format.
 * It MUST be composed of a single label.
 */
static uint8_t host_name[LLMNR_LABEL_MAX + 2];

static volatile sig_atomic_t responder_terminated;

/*
 * Declarations for static functions.
 */

/**
 * Handles a change notification for a network interface.
 * @param __change [in] change notification.
 */
static void responder_handle_ifaddr_change(
        const struct ifaddr_change *__change);

static ssize_t responder_receive_udp(int, void *, size_t,
        struct sockaddr_in6 *, struct in6_pktinfo *);
static int decode_cmsg(struct msghdr *, struct in6_pktinfo *);

/**
 * Handles a LLMNR query.
 * @param __index interface index.
 * @param __header [in] header.
 * @param __packet_size packet size including the header in octets.
 * @param __sender socket address of the sender.
 * @return 0 if no error is detected, or non-zero error number.
 */
static int responder_handle_query(unsigned int __index,
        const struct llmnr_header *__header, size_t __packet_size,
        const struct sockaddr_in6 *__sender);

/**
 * Responds to a query for the host name.
 * @param __index interface index.
 * @param __query [in] query.
 * @param __query_qname_end [in] end of the QNAME field in the query.
 * @param __sender [in] socket address of the sender.
 */
static int responder_respond_for_name(unsigned int __index,
        const struct llmnr_header *__query, const uint8_t *__query_qname_end,
        const struct sockaddr_in6 *__sender);

/*
 * Inline functions.
 */

/**
 * Returns true if this module is initialized.
 * @return true if initialized, or false.
 */
static inline int responder_initialized(void) {
    return initialized;
}
/**
 * Checks if the name in a question matches the host name.
 * @param question
 * @return
 */
static inline int responder_name_matches(const uint8_t *restrict question) {
    size_t n = host_name[0];
    if (*question++ == n) {
        const uint8_t *restrict p = host_name + 1;
        while (n--) {
            if (ascii_to_upper(*question++) != ascii_to_upper(*p++)) {
                return false;
            }
        }
        if (*question == 0) {
            return true;
        }
    }
    return false;
}

/*
 * Out-of-line functions.
 */

int responder_initialize(in_port_t port) {
    if (responder_initialized()) {
        return EBUSY;
    }

    // If the specified port number is 0, we use the default port number.
    if (port == htons(0)) {
        port = htons(LLMNR_PORT);
    }

    int err = open_udp(port, &udp_fd);
    if (err == 0) {
        err = ifaddr_set_change_handler(&responder_handle_ifaddr_change, NULL);
        if (err == 0) {
            initialized = true;
            return 0;
        }

        if (close(udp_fd) != 0) {
            syslog(LOG_ERR, "Failed to close a socket: %s",
                    strerror(errno));
        }
    }
    return err;
}

void responder_finalize(void) {
    if (responder_initialized()) {
        initialized = false;

        close(udp_fd);
    }
}

void responder_set_host_name(const char *restrict name) {
    size_t label_length = strcspn(name, ".");
    if (label_length > LLMNR_LABEL_MAX) {
        syslog(LOG_WARNING, "Host name truncated to %u octets",
                LLMNR_LABEL_MAX);
        label_length = LLMNR_LABEL_MAX;
    }
    memcpy(host_name + 1, name, label_length);
    host_name[label_length + 1] = '\0';
    host_name[0] = label_length;
}

int responder_run(void) {
    while (!responder_terminated) {
        unsigned char packet[1500]; // TODO: Handle jumbo packet.
        struct sockaddr_in6 sender;
        struct in6_pktinfo pktinfo = {
            .ipi6_addr = IN6ADDR_ANY_INIT,
            .ipi6_ifindex = 0,
        };
        ssize_t packet_size = responder_receive_udp(udp_fd, packet, sizeof packet,
                &sender, &pktinfo);
        if (packet_size >= 0) {
            // The sender address must not be multicast.
            if (!IN6_IS_ADDR_MULTICAST(&sender.sin6_addr)) {
                if ((size_t) packet_size >= sizeof (struct llmnr_header)) {
                    const struct llmnr_header *header =
                            (const struct llmnr_header *) packet;
                    if (llmnr_query_is_valid(header)) {
                        responder_handle_query(pktinfo.ipi6_ifindex, header,
                                packet_size, &sender);
                    } else {
                        log_discarded("Non-query packet", &sender);
                    }
                } else {
                    log_discarded("Short packet", &sender);
                }
            } else {
                log_discarded("Packet from multicast address", &sender);
            }
        }
    }
    responder_terminated = false;

    return 0;
}

void responder_terminate(void) {
    responder_terminated = true;
}

void responder_handle_ifaddr_change(
        const struct ifaddr_change *restrict change) {
    if (responder_initialized()) {
        if (change->ifindex != 0) {
            const struct ipv6_mreq mr = {
                .ipv6mr_multiaddr = in6addr_mc_llmnr,
                .ipv6mr_interface = change->ifindex,
            };

            char ifname[IF_NAMESIZE];
            if_indextoname(change->ifindex, ifname);

            switch (change->type) {
            case IFADDR_ADDED:
                if (setsockopt(udp_fd, IPPROTO_IPV6, IPV6_JOIN_GROUP,
                        &mr, sizeof (struct ipv6_mreq)) == 0) {
                    syslog(LOG_NOTICE,
                            "Joined the LLMNR multicast group on %s", ifname);
                } else {
                    syslog(LOG_ERR,
                            "Failed to join the LLMNR multicast group on %s",
                            ifname);
                }
                break;

            case IFADDR_REMOVED:
                if (setsockopt(udp_fd, IPPROTO_IPV6, IPV6_LEAVE_GROUP,
                        &mr, sizeof (struct ipv6_mreq)) == 0) {
                    syslog(LOG_NOTICE,
                            "Left the LLMNR multicast group on %s", ifname);
                } else {
                    syslog(LOG_ERR,
                            "Failed to leave the LLMNR multicast group on %s",
                            ifname);
                }
                break;
            }
        }
    }
}

ssize_t responder_receive_udp(int sock, void *restrict buf, size_t bufsize,
        struct sockaddr_in6 *restrict sender,
        struct in6_pktinfo *restrict pktinfo) {
    struct iovec iov[1] = {
        {
            .iov_base = buf,
            .iov_len = bufsize,
        },
    };
    unsigned char cmsgbuf[128];
    struct msghdr msg = {
        .msg_name = sender,
        .msg_namelen = sizeof *sender,
        .msg_iov = iov,
        .msg_iovlen = 1,
        .msg_control = cmsgbuf,
        .msg_controllen = sizeof cmsgbuf,
    };
    ssize_t recv_size = recvmsg(sock, &msg, 0);
    if (recv_size > 0) {
        if (msg.msg_namelen != sizeof *sender ||
                decode_cmsg(&msg, pktinfo) < 0) {
            errno = ENOMSG;
            return -1;
        }
    }
    return recv_size;
}

int decode_cmsg(struct msghdr *restrict msg,
        struct in6_pktinfo *restrict pktinfo) {
    for (struct cmsghdr *cmsg = CMSG_FIRSTHDR(msg); cmsg;
            cmsg = CMSG_NXTHDR(msg, cmsg)) {
        if (cmsg->cmsg_level == IPPROTO_IPV6) {
            if (cmsg->cmsg_type == IPV6_PKTINFO &&
                    cmsg->cmsg_len >= CMSG_LEN(sizeof *pktinfo)) {
                memcpy(pktinfo, CMSG_DATA(cmsg), sizeof *pktinfo);
            }
        }
    }

    return 0;
}

int responder_handle_query(unsigned int index,
        const struct llmnr_header *restrict header, size_t packet_size,
        const struct sockaddr_in6 *restrict sender) {
    assert(packet_size >= LLMNR_HEADER_SIZE);
    assert(sender->sin6_family == AF_INET6);

    const uint8_t *question = llmnr_data(header);
    size_t length = packet_size - LLMNR_HEADER_SIZE;

    const uint8_t *qname_end = llmnr_skip_name(question, &length);
    if (qname_end && length >= 4) {
        if (responder_name_matches(question)) {
            syslog(LOG_DEBUG, "QNAME matched my host name");

            responder_respond_for_name(index, header, qname_end, sender);
        }
    } else {
        log_discarded("Invalid question", sender);
    }

    return 0;
}

int responder_respond_for_name(unsigned int index,
        const struct llmnr_header *query, const uint8_t *query_qname_end,
        const struct sockaddr_in6 *restrict sender) {
    size_t packet_size = query_qname_end + 4 - (const uint8_t *) query;

    uint8_t packet[packet_size + 512]; // TODO: Check the array size.
    memcpy(packet, query, packet_size);

    struct llmnr_header *response = (struct llmnr_header *) packet;
    response->flags = htons(LLMNR_HEADER_QR);
    response->ancount = htons(0);
    response->nscount = htons(0);
    response->arcount = htons(0);

    uint_fast16_t qtype = llmnr_get_uint16(query_qname_end);
    uint_fast16_t qclass = llmnr_get_uint16(query_qname_end + 2);
    if (qclass == LLMNR_QCLASS_IN) {
        switch (qtype) {
            struct in6_addr addr_v6;
            int err;

        case LLMNR_QTYPE_AAAA:
        case LLMNR_QTYPE_ANY:
            err = ifaddr_lookup(index, &addr_v6);
            if (err == 0) {
                char addrstr[INET6_ADDRSTRLEN];
                inet_ntop(AF_INET6, &addr_v6, addrstr, INET6_ADDRSTRLEN);
                syslog(LOG_DEBUG, "Found interface address %s", addrstr);

                // TODO: Clean up the following code.
                memcpy(packet + packet_size, host_name, 1 + host_name[0]);
                packet_size += 1 + host_name[0];
                packet[packet_size++] = '\0';
                // TYPE
                llmnr_put_uint16(LLMNR_TYPE_AAAA, packet + packet_size);
                packet_size += 2;
                // CLASS
                llmnr_put_uint16(LLMNR_CLASS_IN, packet + packet_size);
                packet_size += 2;
                // TTL
                llmnr_put_uint32(30, packet + packet_size);
                packet_size += 4;
                // RDLENGTH
                llmnr_put_uint16(sizeof addr_v6, packet + packet_size);
                packet_size += 2;
                // RDATA
                memcpy(packet + packet_size, &addr_v6, sizeof addr_v6);
                packet_size += sizeof (struct in6_addr);

                response->ancount = htons(ntohs(response->ancount) + 1);
            } else {
                char ifname[IF_NAMESIZE];
                if_indextoname(index, ifname);
                syslog(LOG_NOTICE, "Interface address not found for %s",
                        ifname);
            }
            break;

        default:
            // Leaves the answer section empty.
            break;
        }
    }

    // Sends the response.
    if (sendto(udp_fd, packet, packet_size, 0, sender,
            sizeof (struct sockaddr_in6)) >= 0) {
        return 0;
    }

    if (packet_size > 512 && errno == EMSGSIZE) {
        // Resends with truncation.
        response->flags |= htons(LLMNR_HEADER_TC);
        if (sendto(udp_fd, packet, 512, 0, sender,
                sizeof (struct sockaddr_in6)) >= 0) {
            return 0;
        }
    }

    return errno;
}<|MERGE_RESOLUTION|>--- conflicted
+++ resolved
@@ -21,12 +21,9 @@
 #endif
 #ifndef _GNU_SOURCE
 #define _GNU_SOURCE 1
-<<<<<<< HEAD
+#endif
 // We MUST define this for OS X to enable IPv6 if _POSIX_C_SOURCE is defined.
 #define _DARWIN_C_SOURCE 1
-=======
-#endif
->>>>>>> 27dc53dc
 
 #include "responder.h"
 

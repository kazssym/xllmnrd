/*
 * Experimental LLMNR responder daemon
 * Copyright (C) 2013  Kaz Sasa
 *
 * This program is free software: you can redistribute it and/or modify
 * it under the terms of the GNU General Public License as published by
 * the Free Software Foundation, either version 3 of the License, or
 * (at your option) any later version.
 *
 * This program is distributed in the hope that it will be useful,
 * but WITHOUT ANY WARRANTY; without even the implied warranty of
 * MERCHANTABILITY or FITNESS FOR A PARTICULAR PURPOSE.  See the
 * GNU General Public License for more details.
 *
 * You should have received a copy of the GNU General Public License
 * along with this program.  If not, see <http://www.gnu.org/licenses/>.
 */

#if HAVE_CONFIG_H
#include "config.h"
#endif
#define _GNU_SOURCE 1

#include "llmnr.h"
#include "ifaddr.h"
#include <getopt.h>
#include <syslog.h>
#include <unistd.h>
#include <signal.h>
#include <string.h>
#include <stdio.h>
#include <stdlib.h>
#include <errno.h>
#include <limits.h>
#include <stdbool.h>

struct program_options {
    bool foreground;
};

static int parse_options(int, char *[*], struct program_options *);
static void handle_signal_to_terminate(int __sig);

static volatile sig_atomic_t caught_signal;
<<<<<<< HEAD
=======

/*
 * Sets the handler for a signal and makes a log entry if it failed.
 */
static inline int set_signal_handler(int sig, void (*handler)(int __sig),
        sigset_t mask) {
    const struct sigaction action = {
        .sa_handler = handler,
        .sa_mask = mask,
    };
    int ret = sigaction(sig, &action, 0);
    if (ret != 0) {
        syslog(LOG_ERR, "Failed to set handler for %s", strsignal(sig));
    }
    return ret;
}
>>>>>>> a6870ba9

int main(int argc, char *argv[argc + 1]) {
    struct program_options options = {
        .foreground = false,
    };
    if (parse_options(argc, argv, &options) >= 0) {
        openlog(basename(argv[0]), LOG_PERROR, LOG_DAEMON);

        if (ifaddr_initialize() < 0) {
            syslog(LOG_CRIT, "Failed to initialize ifaddr: %s",
                    strerror(errno));
            exit(EXIT_FAILURE);
        }
        atexit(&ifaddr_finalize);

        if (llmnr_responder_initialize() < 0) {
            syslog(LOG_ERR, "Could not create a responder object: %m");
            syslog(LOG_INFO, "Exiting");
            exit(EXIT_FAILURE);
        }

        if (options.foreground || daemon(false, false) == 0) {
<<<<<<< HEAD
            struct sigaction terminate_action = {
                .sa_handler = handle_signal_to_terminate,
            };
            sigaddset(&terminate_action.sa_mask, SIGINT);
            sigaddset(&terminate_action.sa_mask, SIGTERM);
            sigaction(SIGINT, &terminate_action, 0);
            sigaction(SIGTERM, &terminate_action, 0);
=======
            sigset_t mask;
            sigemptyset(&mask);
            sigaddset(&mask, SIGINT);
            sigaddset(&mask, SIGTERM);

            set_signal_handler(SIGINT, handle_signal_to_terminate, mask);
            set_signal_handler(SIGTERM, handle_signal_to_terminate, mask);
>>>>>>> a6870ba9

            llmnr_responder_run();
        }

        llmnr_responder_finalize();

        if (caught_signal != 0) {
<<<<<<< HEAD
            const struct sigaction default_action = {
                .sa_handler = SIG_DFL,
            };
            sigaction(caught_signal, &default_action, 0);
            raise(caught_signal);
=======
            // Resets the handler to default and reraise the same signal.
            const struct sigaction default_action = {
                .sa_handler = SIG_DFL,
            };
            if (sigaction(caught_signal, &default_action, 0) == 0) {
                raise(caught_signal);
            }
>>>>>>> a6870ba9
        }
    }
    return 0;
}

int parse_options(int argc, char *argv[argc + 1],
        struct program_options *restrict options) {
    enum opt {
        OPT_VERSION = UCHAR_MAX + 1,
        OPT_HELP,
    };
    static const struct option longopts[] = {
        {"foreground", no_argument, 0, 'f'},
        {"help", no_argument, 0, OPT_HELP},
        {"version", no_argument, 0, OPT_VERSION},
        {0, 0, 0, 0},
    };

    bool help = false;
    bool version = false;
    int opt;
    do {
        opt = getopt_long(argc, argv, "f", longopts, 0);
        switch (opt) {
        case 'f':
            options->foreground = true;
            break;
        case OPT_HELP:
            help = true;
            break;
        case OPT_VERSION:
            version = true;
            break;
        case '?':
            return -1;
        }
    } while (opt >= 0);

    if (version) {
        printf("%s %s\n", PACKAGE_NAME, PACKAGE_VERSION);
        return -1;
    }
    if (help) {
        // TODO: Show help.
        fputs("No help yet.\n", stderr);
        return -1;
    }
    return 0;
}

<<<<<<< HEAD
void handle_signal_to_terminate(int sig) {
    if (caught_signal == 0) {
        caught_signal = sig;
=======
/*
 * Handles a signal by terminating the process.
 */
void handle_signal_to_terminate(int sig) {
    if (caught_signal == 0) {
        caught_signal = sig;

>>>>>>> a6870ba9
        llmnr_responder_terminate();
    }
}<|MERGE_RESOLUTION|>--- conflicted
+++ resolved
@@ -42,8 +42,6 @@
 static void handle_signal_to_terminate(int __sig);
 
 static volatile sig_atomic_t caught_signal;
-<<<<<<< HEAD
-=======
 
 /*
  * Sets the handler for a signal and makes a log entry if it failed.
@@ -60,7 +58,6 @@
     }
     return ret;
 }
->>>>>>> a6870ba9
 
 int main(int argc, char *argv[argc + 1]) {
     struct program_options options = {
@@ -83,15 +80,6 @@
         }
 
         if (options.foreground || daemon(false, false) == 0) {
-<<<<<<< HEAD
-            struct sigaction terminate_action = {
-                .sa_handler = handle_signal_to_terminate,
-            };
-            sigaddset(&terminate_action.sa_mask, SIGINT);
-            sigaddset(&terminate_action.sa_mask, SIGTERM);
-            sigaction(SIGINT, &terminate_action, 0);
-            sigaction(SIGTERM, &terminate_action, 0);
-=======
             sigset_t mask;
             sigemptyset(&mask);
             sigaddset(&mask, SIGINT);
@@ -99,7 +87,6 @@
 
             set_signal_handler(SIGINT, handle_signal_to_terminate, mask);
             set_signal_handler(SIGTERM, handle_signal_to_terminate, mask);
->>>>>>> a6870ba9
 
             llmnr_responder_run();
         }
@@ -107,13 +94,6 @@
         llmnr_responder_finalize();
 
         if (caught_signal != 0) {
-<<<<<<< HEAD
-            const struct sigaction default_action = {
-                .sa_handler = SIG_DFL,
-            };
-            sigaction(caught_signal, &default_action, 0);
-            raise(caught_signal);
-=======
             // Resets the handler to default and reraise the same signal.
             const struct sigaction default_action = {
                 .sa_handler = SIG_DFL,
@@ -121,7 +101,6 @@
             if (sigaction(caught_signal, &default_action, 0) == 0) {
                 raise(caught_signal);
             }
->>>>>>> a6870ba9
         }
     }
     return 0;
@@ -172,11 +151,6 @@
     return 0;
 }
 
-<<<<<<< HEAD
-void handle_signal_to_terminate(int sig) {
-    if (caught_signal == 0) {
-        caught_signal = sig;
-=======
 /*
  * Handles a signal by terminating the process.
  */
@@ -184,7 +158,6 @@
     if (caught_signal == 0) {
         caught_signal = sig;
 
->>>>>>> a6870ba9
         llmnr_responder_terminate();
     }
 }
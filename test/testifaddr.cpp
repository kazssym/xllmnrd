/*
 * testifaddr - test fixtures for ifaddr
 * Copyright (C) 2013-2014 Kaz Nishimura
 *
 * This program is free software: you can redistribute it and/or modify it
 * under the terms of the GNU General Public License as published by the Free
 * Software Foundation, either version 3 of the License, or (at your option)
 * any later version.
 *
 * This program is distributed in the hope that it will be useful, but WITHOUT
 * ANY WARRANTY; without even the implied warranty of MERCHANTABILITY or
 * FITNESS FOR A PARTICULAR PURPOSE.  See the GNU General Public License for
 * more details.
 *
 * You should have received a copy of the GNU General Public License along
 * with this program.  If not, see <http://www.gnu.org/licenses/>.
 */

#if HAVE_CONFIG_H
#include <config.h>
#endif
#undef _GNU_SOURCE

extern "C" {
#include <ifaddr.h>
}

#include <cppunit/extensions/HelperMacros.h>
#include <cppunit/TestFixture.h>
#include <netinet/in.h>
#include <net/if.h>
#include <vector>
#include <csignal>
#include <cerrno>

using namespace std;
using CppUnit::TestFixture;

/*
 * Uninitialized tests for ifaddr.
 */
class IfaddrPreTests : public TestFixture {
    CPPUNIT_TEST_SUITE(IfaddrPreTests);
    CPPUNIT_TEST(testInitialize);
    CPPUNIT_TEST(testFailures);
    CPPUNIT_TEST_SUITE_END();

public:
    virtual void setUp() override {
        struct sigaction sa = {};
        sa.sa_handler = &handle_signal;
        sigaction(SIGUSR2, &sa, NULL);
    }

    virtual void tearDown() override {
        ifaddr_finalize();

        struct sigaction sa = {};
        sa.sa_handler = SIG_DFL;
        sigaction(SIGUSR2, &sa, NULL);
    }

    void testInitialize() {
        CPPUNIT_ASSERT_EQUAL(0, ifaddr_initialize(SIGUSR2, NULL));
        CPPUNIT_ASSERT_EQUAL(EBUSY, ifaddr_initialize(SIGUSR2, NULL));
        ifaddr_finalize();
        // This MUST succeed again.
<<<<<<< HEAD
        CPPUNIT_ASSERT_EQUAL(0, ifaddr_initialize(SIGUSR2, NULL));
        ifaddr_finalize();
=======
        CPPUNIT_ASSERT_EQUAL(0, ifaddr_initialize(SIGUSR2));
>>>>>>> 3e4992c6
    }

    void testFailures() {
        ifaddr_change_handler handler = &handle_change;
        // Without initialization, an error MUST be detected.
        CPPUNIT_ASSERT_EQUAL(ENXIO, ifaddr_set_change_handler(&handle_change,
                &handler));
<<<<<<< HEAD
        ifaddr_initialize(SIGUSR2, NULL);
        // After initialization, the handler function MUST be null.
=======

        CPPUNIT_ASSERT_ASSERTION_FAIL(
                // This MUST fail.
                CPPUNIT_ASSERT_EQUAL(0, ifaddr_start()));
        CPPUNIT_ASSERT_ASSERTION_FAIL(
                // This MUST fail.
                CPPUNIT_ASSERT_EQUAL(0, ifaddr_refresh()));
 
        size_t size;
        CPPUNIT_ASSERT_ASSERTION_FAIL(
                // This MUST fail.
                CPPUNIT_ASSERT_EQUAL(0, ifaddr_lookup_v6(0, 0, NULL, &size)));
    }

protected:
    static void handle_signal(int sig) {
    }

    static void handle_change(const struct ifaddr_change *change) {
    }
};
CPPUNIT_TEST_SUITE_REGISTRATION(IfaddrPreTests);

/*
 * Initialized tests for ifaddr.
 */
class IfaddrTests : public TestFixture {
    CPPUNIT_TEST_SUITE(IfaddrTests);
    CPPUNIT_TEST(testSetHandler);
    CPPUNIT_TEST(testStart);
    CPPUNIT_TEST(testRefresh);
    CPPUNIT_TEST(testLookup);
    CPPUNIT_TEST_SUITE_END();

public:
    virtual void setUp() override {
        struct sigaction sa = {};
        sa.sa_handler = &handle_signal;
        sigaction(SIGUSR2, &sa, NULL);

        ifaddr_initialize(SIGUSR2);
    }

    virtual void tearDown() override {
        ifaddr_finalize();

        struct sigaction sa = {};
        sa.sa_handler = SIG_DFL;
        sigaction(SIGUSR2, &sa, NULL);
    }

    void testSetHandler() {
        ifaddr_change_handler handler = &handle_change;
        // The initial handler function MUST be null.
>>>>>>> 3e4992c6
        CPPUNIT_ASSERT_EQUAL(0, ifaddr_set_change_handler(&handle_change,
                &handler));
        CPPUNIT_ASSERT(handler == NULL);
        // The set function MUST be retrieved.
        CPPUNIT_ASSERT_EQUAL(0, ifaddr_set_change_handler(NULL, &handler));
        CPPUNIT_ASSERT(handler == &handle_change);
        // And null MUST be retrieved again.
        CPPUNIT_ASSERT_EQUAL(0, ifaddr_set_change_handler(&handle_change,
                &handler));
        CPPUNIT_ASSERT(handler == NULL);
<<<<<<< HEAD
        // The handler function remains set.
        ifaddr_finalize();
        // After finalization, an error MUST be detected.
        CPPUNIT_ASSERT_EQUAL(ENXIO, ifaddr_set_change_handler(&handle_change,
                &handler));
        ifaddr_initialize(SIGUSR2, NULL);
        // After initialization, the handler function MUST be null again.
        CPPUNIT_ASSERT_EQUAL(0, ifaddr_set_change_handler(NULL, &handler));
        CPPUNIT_ASSERT(handler == NULL);
        // Setting the function without retrieving the old one.
        CPPUNIT_ASSERT_EQUAL(0, ifaddr_set_change_handler(&handle_change,
                NULL));
        // And the function MUST be retrieved.
        CPPUNIT_ASSERT_EQUAL(0, ifaddr_set_change_handler(NULL, &handler));
        CPPUNIT_ASSERT(handler == &handle_change);
=======
>>>>>>> 3e4992c6

        // TODO: The handler function MUST be called on each interface change.
    }

    void testStart() {
<<<<<<< HEAD
        CPPUNIT_ASSERT_ASSERTION_FAIL(
                // This MUST fail.
                CPPUNIT_ASSERT_EQUAL(0, ifaddr_start()));
        ifaddr_initialize(SIGUSR2, NULL);
=======
>>>>>>> 3e4992c6
        CPPUNIT_ASSERT_EQUAL(0, ifaddr_start());
        // This MUST also succeed.
        CPPUNIT_ASSERT_EQUAL(0, ifaddr_start());
    }

    void testRefresh() {
        CPPUNIT_ASSERT_ASSERTION_FAIL(
<<<<<<< HEAD
                // This MUST fail.
                CPPUNIT_ASSERT_EQUAL(0, ifaddr_refresh()));
        ifaddr_initialize(SIGUSR2, NULL);
        CPPUNIT_ASSERT_ASSERTION_FAIL(
=======
>>>>>>> 3e4992c6
                // This still MUST fail.
                CPPUNIT_ASSERT_EQUAL(0, ifaddr_refresh()));

        ifaddr_start();

        CPPUNIT_ASSERT_EQUAL(0, ifaddr_refresh());
    }

    void testLookup() {
<<<<<<< HEAD
        struct in6_addr addr;
        CPPUNIT_ASSERT_ASSERTION_FAIL(
                // This MUST fail.
                CPPUNIT_ASSERT_EQUAL(0, ifaddr_lookup(0, &addr)));
        ifaddr_initialize(SIGUSR2, NULL);
=======
        // TODO: These values may be missing.
        auto lo = if_nametoindex("lo");
        auto eth0 = if_nametoindex("eth0");
        if (eth0 == 0) {
            CPPUNIT_FAIL("eth0 not found");
        }

        size_t size;
>>>>>>> 3e4992c6
        CPPUNIT_ASSERT_ASSERTION_FAIL(
                // This still MUST fail.
                CPPUNIT_ASSERT_EQUAL(0,
                ifaddr_lookup_v6(eth0, 0, NULL, &size)));

        ifaddr_start();

        // The loopback interface SHALL be ignored.
        CPPUNIT_ASSERT_EQUAL(ENODEV, ifaddr_lookup_v6(lo, 0, NULL, &size));

        CPPUNIT_ASSERT_EQUAL(0, ifaddr_lookup_v6(eth0, 0, NULL, &size));
        CPPUNIT_ASSERT(size >= 0);

        std::vector<struct in6_addr> addr(size);
        CPPUNIT_ASSERT_EQUAL(0,
                ifaddr_lookup_v6(eth0, size, &addr[0], &size));
    }

protected:
    static void handle_signal(int sig) {
    }

    static void handle_change(const struct ifaddr_change *change) {
    }
};
CPPUNIT_TEST_SUITE_REGISTRATION(IfaddrTests);<|MERGE_RESOLUTION|>--- conflicted
+++ resolved
@@ -65,12 +65,7 @@
         CPPUNIT_ASSERT_EQUAL(EBUSY, ifaddr_initialize(SIGUSR2, NULL));
         ifaddr_finalize();
         // This MUST succeed again.
-<<<<<<< HEAD
         CPPUNIT_ASSERT_EQUAL(0, ifaddr_initialize(SIGUSR2, NULL));
-        ifaddr_finalize();
-=======
-        CPPUNIT_ASSERT_EQUAL(0, ifaddr_initialize(SIGUSR2));
->>>>>>> 3e4992c6
     }
 
     void testFailures() {
@@ -78,10 +73,6 @@
         // Without initialization, an error MUST be detected.
         CPPUNIT_ASSERT_EQUAL(ENXIO, ifaddr_set_change_handler(&handle_change,
                 &handler));
-<<<<<<< HEAD
-        ifaddr_initialize(SIGUSR2, NULL);
-        // After initialization, the handler function MUST be null.
-=======
 
         CPPUNIT_ASSERT_ASSERTION_FAIL(
                 // This MUST fail.
@@ -122,7 +113,7 @@
         sa.sa_handler = &handle_signal;
         sigaction(SIGUSR2, &sa, NULL);
 
-        ifaddr_initialize(SIGUSR2);
+        ifaddr_initialize(SIGUSR2, NULL);
     }
 
     virtual void tearDown() override {
@@ -136,7 +127,6 @@
     void testSetHandler() {
         ifaddr_change_handler handler = &handle_change;
         // The initial handler function MUST be null.
->>>>>>> 3e4992c6
         CPPUNIT_ASSERT_EQUAL(0, ifaddr_set_change_handler(&handle_change,
                 &handler));
         CPPUNIT_ASSERT(handler == NULL);
@@ -147,36 +137,11 @@
         CPPUNIT_ASSERT_EQUAL(0, ifaddr_set_change_handler(&handle_change,
                 &handler));
         CPPUNIT_ASSERT(handler == NULL);
-<<<<<<< HEAD
-        // The handler function remains set.
-        ifaddr_finalize();
-        // After finalization, an error MUST be detected.
-        CPPUNIT_ASSERT_EQUAL(ENXIO, ifaddr_set_change_handler(&handle_change,
-                &handler));
-        ifaddr_initialize(SIGUSR2, NULL);
-        // After initialization, the handler function MUST be null again.
-        CPPUNIT_ASSERT_EQUAL(0, ifaddr_set_change_handler(NULL, &handler));
-        CPPUNIT_ASSERT(handler == NULL);
-        // Setting the function without retrieving the old one.
-        CPPUNIT_ASSERT_EQUAL(0, ifaddr_set_change_handler(&handle_change,
-                NULL));
-        // And the function MUST be retrieved.
-        CPPUNIT_ASSERT_EQUAL(0, ifaddr_set_change_handler(NULL, &handler));
-        CPPUNIT_ASSERT(handler == &handle_change);
-=======
->>>>>>> 3e4992c6
 
         // TODO: The handler function MUST be called on each interface change.
     }
 
     void testStart() {
-<<<<<<< HEAD
-        CPPUNIT_ASSERT_ASSERTION_FAIL(
-                // This MUST fail.
-                CPPUNIT_ASSERT_EQUAL(0, ifaddr_start()));
-        ifaddr_initialize(SIGUSR2, NULL);
-=======
->>>>>>> 3e4992c6
         CPPUNIT_ASSERT_EQUAL(0, ifaddr_start());
         // This MUST also succeed.
         CPPUNIT_ASSERT_EQUAL(0, ifaddr_start());
@@ -184,13 +149,6 @@
 
     void testRefresh() {
         CPPUNIT_ASSERT_ASSERTION_FAIL(
-<<<<<<< HEAD
-                // This MUST fail.
-                CPPUNIT_ASSERT_EQUAL(0, ifaddr_refresh()));
-        ifaddr_initialize(SIGUSR2, NULL);
-        CPPUNIT_ASSERT_ASSERTION_FAIL(
-=======
->>>>>>> 3e4992c6
                 // This still MUST fail.
                 CPPUNIT_ASSERT_EQUAL(0, ifaddr_refresh()));
 
@@ -200,13 +158,6 @@
     }
 
     void testLookup() {
-<<<<<<< HEAD
-        struct in6_addr addr;
-        CPPUNIT_ASSERT_ASSERTION_FAIL(
-                // This MUST fail.
-                CPPUNIT_ASSERT_EQUAL(0, ifaddr_lookup(0, &addr)));
-        ifaddr_initialize(SIGUSR2, NULL);
-=======
         // TODO: These values may be missing.
         auto lo = if_nametoindex("lo");
         auto eth0 = if_nametoindex("eth0");
@@ -215,7 +166,6 @@
         }
 
         size_t size;
->>>>>>> 3e4992c6
         CPPUNIT_ASSERT_ASSERTION_FAIL(
                 // This still MUST fail.
                 CPPUNIT_ASSERT_EQUAL(0,
